--- conflicted
+++ resolved
@@ -1880,10 +1880,6 @@
 	}
 }
 
-<<<<<<< HEAD
-// ConcealDots creates an n-length []rune of bullet characters.
-func ConcealDots(n int) []rune {
-=======
 // IsWordBreak defines what counts as a word break for the purposes of selecting words.
 // r1 is the rune in question, r2 is the rune past r1 in the direction you are moving.
 // Pass -1 for r2 if there is no rune past r1.
@@ -1909,9 +1905,8 @@
 	return false
 }
 
-// concealDots creates an n-length []rune of bullet characters.
-func concealDots(n int) []rune {
->>>>>>> dc33ab48
+// ConcealDots creates an n-length []rune of bullet characters.
+func ConcealDots(n int) []rune {
 	dots := make([]rune, n)
 	for i := range dots {
 		dots[i] = 0x2022 // bullet character •
