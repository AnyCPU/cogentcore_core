module cogentcore.org/core

<<<<<<< HEAD
go 1.23.0
=======
go 1.23.4
>>>>>>> 1bb4c647

require (
	github.com/Bios-Marcel/wastebasket/v2 v2.0.2
	github.com/Masterminds/semver/v3 v3.2.1
	github.com/Masterminds/vcs v1.13.3
	github.com/adrg/strutil v0.3.1
	github.com/alecthomas/chroma/v2 v2.13.0
	github.com/anthonynsimon/bild v0.13.0
	github.com/aymerick/douceur v0.2.0
	github.com/bramvdbogaerde/go-scp v1.4.0
	github.com/chewxy/math32 v1.10.1
	github.com/cogentcore/reisen v0.0.0-20240814194831-4d884b6e7666
	github.com/cogentcore/webgpu v0.0.0-20250118183535-3dd1436165cf
	github.com/cogentcore/yaegi v0.0.0-20240724064145-e32a03faad56
	github.com/coreos/go-oidc/v3 v3.10.0
	github.com/ericchiang/css v1.3.0
	github.com/faiface/beep v1.1.0
	github.com/fsnotify/fsnotify v1.8.0
	github.com/go-fonts/latin-modern v0.3.3
	github.com/go-gl/glfw/v3.3/glfw v0.0.0-20240506104042-037f3cc74f2a
	github.com/go-text/typesetting v0.3.1-0.20250402122313-7a0f05577ff5
	github.com/gomarkdown/markdown v0.0.0-20250311123330-531bef5e742b
	github.com/grokify/html-strip-tags-go v0.1.0
	github.com/h2non/filetype v1.1.3
	github.com/hack-pad/hackpadfs v0.2.1
	github.com/jackmordaunt/icns/v2 v2.2.7
	github.com/jinzhu/copier v0.4.0
	github.com/mattn/go-shellwords v1.0.12
	github.com/mitchellh/go-homedir v1.1.0
	github.com/muesli/termenv v0.15.2
	github.com/pelletier/go-toml/v2 v2.1.2-0.20240227203013-2b69615b5d55
	github.com/stretchr/testify v1.10.0
<<<<<<< HEAD
	github.com/tdewolff/minify/v2 v2.21.3
	github.com/tdewolff/parse/v2 v2.7.19
	golang.org/x/crypto v0.36.0
	golang.org/x/exp v0.0.0-20231110203233-9a3e6036ecaa
	golang.org/x/image v0.25.0
	golang.org/x/net v0.37.0
	golang.org/x/oauth2 v0.20.0
	golang.org/x/sys v0.31.0
=======
	golang.org/x/crypto v0.35.0
	golang.org/x/exp v0.0.0-20231110203233-9a3e6036ecaa
	golang.org/x/image v0.18.0
	golang.org/x/net v0.36.0
	golang.org/x/oauth2 v0.20.0
	golang.org/x/sys v0.30.0
>>>>>>> 1bb4c647
	golang.org/x/tools v0.23.0
	gopkg.in/yaml.v3 v3.0.1
	star-tex.org/x/tex v0.6.0
)

require (
	github.com/aymanbagabas/go-osc52/v2 v2.0.1 // indirect
	github.com/davecgh/go-spew v1.1.2-0.20180830191138-d8f796af33cc // indirect
	github.com/dlclark/regexp2 v1.11.0 // indirect
	github.com/go-jose/go-jose/v4 v4.0.5 // indirect
	github.com/gobwas/glob v0.2.3 // indirect
	github.com/gorilla/css v1.0.1 // indirect
	github.com/hack-pad/go-indexeddb v0.3.2 // indirect
	github.com/hack-pad/safejs v0.1.1 // indirect
	github.com/hajimehoshi/oto v0.7.1 // indirect
	github.com/kr/pretty v0.3.1 // indirect
	github.com/lucasb-eyer/go-colorful v1.2.0 // indirect
	github.com/mattn/go-isatty v0.0.20 // indirect
	github.com/mattn/go-runewidth v0.0.15 // indirect
	github.com/nfnt/resize v0.0.0-20180221191011-83c6a9932646 // indirect
	github.com/pkg/errors v0.9.1 // indirect
	github.com/pmezard/go-difflib v1.0.1-0.20181226105442-5d4384ee4fb2 // indirect
	github.com/rivo/uniseg v0.2.0 // indirect
	golang.org/x/exp/shiny v0.0.0-20240416160154-fe59bbe5cc7f // indirect
	golang.org/x/mobile v0.0.0-20231127183840-76ac6878050a // indirect
	golang.org/x/mod v0.19.0 // indirect
<<<<<<< HEAD
	golang.org/x/sync v0.12.0 // indirect
	golang.org/x/text v0.23.0 // indirect
=======
	golang.org/x/sync v0.11.0 // indirect
	golang.org/x/text v0.22.0 // indirect
>>>>>>> 1bb4c647
	gopkg.in/check.v1 v1.0.0-20201130134442-10cb98267c6c // indirect
	modernc.org/knuth v0.5.4 // indirect
	modernc.org/token v1.1.0 // indirect
)<|MERGE_RESOLUTION|>--- conflicted
+++ resolved
@@ -1,10 +1,6 @@
 module cogentcore.org/core
 
-<<<<<<< HEAD
-go 1.23.0
-=======
 go 1.23.4
->>>>>>> 1bb4c647
 
 require (
 	github.com/Bios-Marcel/wastebasket/v2 v2.0.2
@@ -37,7 +33,6 @@
 	github.com/muesli/termenv v0.15.2
 	github.com/pelletier/go-toml/v2 v2.1.2-0.20240227203013-2b69615b5d55
 	github.com/stretchr/testify v1.10.0
-<<<<<<< HEAD
 	github.com/tdewolff/minify/v2 v2.21.3
 	github.com/tdewolff/parse/v2 v2.7.19
 	golang.org/x/crypto v0.36.0
@@ -46,14 +41,6 @@
 	golang.org/x/net v0.37.0
 	golang.org/x/oauth2 v0.20.0
 	golang.org/x/sys v0.31.0
-=======
-	golang.org/x/crypto v0.35.0
-	golang.org/x/exp v0.0.0-20231110203233-9a3e6036ecaa
-	golang.org/x/image v0.18.0
-	golang.org/x/net v0.36.0
-	golang.org/x/oauth2 v0.20.0
-	golang.org/x/sys v0.30.0
->>>>>>> 1bb4c647
 	golang.org/x/tools v0.23.0
 	gopkg.in/yaml.v3 v3.0.1
 	star-tex.org/x/tex v0.6.0
@@ -80,13 +67,8 @@
 	golang.org/x/exp/shiny v0.0.0-20240416160154-fe59bbe5cc7f // indirect
 	golang.org/x/mobile v0.0.0-20231127183840-76ac6878050a // indirect
 	golang.org/x/mod v0.19.0 // indirect
-<<<<<<< HEAD
 	golang.org/x/sync v0.12.0 // indirect
 	golang.org/x/text v0.23.0 // indirect
-=======
-	golang.org/x/sync v0.11.0 // indirect
-	golang.org/x/text v0.22.0 // indirect
->>>>>>> 1bb4c647
 	gopkg.in/check.v1 v1.0.0-20201130134442-10cb98267c6c // indirect
 	modernc.org/knuth v0.5.4 // indirect
 	modernc.org/token v1.1.0 // indirect
